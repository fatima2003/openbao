--- conflicted
+++ resolved
@@ -142,10 +142,6 @@
 		if pcbut.PrivateKeyType != RSAPrivateKey {
 			return fmt.Errorf("Parsed bundle has wrong pkcs8 private key type: %v, should be 'rsa' (%v)", pcbut.PrivateKeyType, RSAPrivateKey)
 		}
-	case privRSA8KeyPem:
-		if pcbut.PrivateKeyType != RSAPrivateKey {
-			return fmt.Errorf("Parsed bundle has wrong private key type")
-		}
 	case privECKeyPem:
 		if pcbut.PrivateKeyType != ECPrivateKey {
 			return fmt.Errorf("Parsed bundle has wrong private key type: %v, should be 'ec' (%v)", pcbut.PrivateKeyType, ECPrivateKey)
@@ -153,10 +149,6 @@
 	case privEC8KeyPem:
 		if pcbut.PrivateKeyType != ECPrivateKey {
 			return fmt.Errorf("Parsed bundle has wrong pkcs8 private key type: %v, should be 'ec' (%v)", pcbut.PrivateKeyType, ECPrivateKey)
-		}
-	case privEC8KeyPem:
-		if pcbut.PrivateKeyType != ECPrivateKey {
-			return fmt.Errorf("Parsed bundle has wrong private key type")
 		}
 	default:
 		return fmt.Errorf("Parsed bundle has unknown private key type")
@@ -184,27 +176,12 @@
 		return fmt.Errorf("Bundle has nil issuing CA")
 	}
 
-<<<<<<< HEAD
-	switch cb.PrivateKeyType {
-	case "rsa":
-		if pcbut.PrivateKeyType != RSAPrivateKey {
-			return fmt.Errorf("Bundle has wrong private key type")
-		}
-		if cb.PrivateKey != privRSAKeyPem && cb.PrivateKey != privRSA8KeyPem {
-			return fmt.Errorf("Bundle private key does not match")
-		}
-	case "ec":
-		if pcbut.PrivateKeyType != ECPrivateKey {
-			return fmt.Errorf("Bundle has wrong private key type")
-		}
-=======
 	switch pcbut.PrivateKeyType {
 	case RSAPrivateKey:
 		if cb.PrivateKey != privRSAKeyPem && cb.PrivateKey != privRSA8KeyPem {
 			return fmt.Errorf("Bundle private key does not match")
 		}
 	case ECPrivateKey:
->>>>>>> dfc052a7
 		if cb.PrivateKey != privECKeyPem && cb.PrivateKey != privEC8KeyPem {
 			return fmt.Errorf("Bundle private key does not match")
 		}
